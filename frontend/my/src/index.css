--- conflicted
+++ resolved
@@ -72,18 +72,17 @@
   width: 20px;
 }
 
-<<<<<<< HEAD
-.broken {
-  margin: 100px;
-=======
 .ant-card-head-title {
   font-size: .85em !important;
   color: #999 !important;
 }
 
+.broken {
+  margin: 100px;
+}
+
 .hidden {
   display: none;
->>>>>>> e3a6ba3e
 }
 
 /* Form */
